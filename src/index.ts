--- conflicted
+++ resolved
@@ -41,16 +41,13 @@
 import { execSync, spawn } from "node:child_process";
 import { config } from "./config.js";
 import { getEditorConfig } from "./editor.js";
-<<<<<<< HEAD
-import process from "node:process";
-=======
 import path from "path";
 import os from "os";
+import process from "node:process";
 
 // Constants for temp file
 const TEMP_FILE_PREFIX = "ffg-render-";
 const TEMP_FILE_SUFFIX = ".md";
->>>>>>> bcd38da7
 
 // Handle uncaught errors
 process.on("uncaughtException", (err: unknown) => {
